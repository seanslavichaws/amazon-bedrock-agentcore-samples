#!/usr/bin/env python3

import argparse
import asyncio
import glob
import json
import logging
import os
import re
import shutil
import sys
import threading
import time
from datetime import datetime
from pathlib import Path
from typing import Any, Dict, Optional, Tuple

import yaml
from dotenv import load_dotenv
from langchain_core.messages import AIMessage, HumanMessage
from langchain_core.tools import tool
from langchain_mcp_adapters.client import MultiServerMCPClient
from langgraph.errors import GraphRecursionError

from .agent_state import AgentState
from .constants import SREConstants
from .graph_builder import build_multi_agent_graph
from .logging_config import configure_logging, should_show_debug_traces

# Configure logging if not already configured (e.g., when imported by agent_runtime)
if not logging.getLogger().handlers:
    # Check if DEBUG is already set in environment
    debug_from_env = os.getenv("DEBUG", "false").lower() in ("true", "1", "yes")
    configure_logging(debug_from_env)

logger = logging.getLogger(__name__)

# Load environment variables from .env file in sre_agent directory
load_dotenv(Path(__file__).parent / ".env")


def _get_user_from_env() -> str:
    """Get user_id from environment variable.
    
    Returns:
        user_id from USER_ID environment variable or default
    """
    user_id = os.getenv("USER_ID")
    if user_id:
        logger.info(f"Using user_id from environment: {user_id}")
        return user_id
    else:
        # Fallback to default user_id
        default_user_id = SREConstants.agents.default_user_id
        logger.warning(f"USER_ID not set in environment, using default: {default_user_id}")
        return default_user_id


def _get_session_from_env(mode: str) -> str:
    """Get session_id from environment variable or generate one.
    
    Args:
        mode: "interactive" or "prompt" for auto-generation prefix
    
    Returns:
        session_id from SESSION_ID environment variable or auto-generated
    """
    session_id = os.getenv("SESSION_ID")
    if session_id:
        logger.info(f"Using session_id from environment: {session_id}")
        return session_id
    else:
        # Auto-generate session_id
        auto_session_id = f"{mode}-{datetime.now().strftime('%Y%m%d%H%M%S')}"
        logger.info(f"SESSION_ID not set in environment, auto-generated: {auto_session_id}")
        return auto_session_id


class Spinner:
    """Simple spinner animation with elapsed time display."""

    def __init__(self, message: str = "Thinking", show_time: bool = True):
        self.message = message
        self.show_time = show_time
        self.spinning = False
        self.thread: Optional[threading.Thread] = None
        self.start_time: Optional[float] = None
        self.spinner_chars = SREConstants.app.spinner_chars

    def __enter__(self):
        self.start()
        return self

    def __exit__(self, exc_type, exc_val, exc_tb):
        self.stop()

    def start(self):
        """Start the spinner animation."""
        self.spinning = True
        self.start_time = time.time()
        self.thread = threading.Thread(target=self._spin)
        self.thread.daemon = True
        self.thread.start()

    def stop(self):
        """Stop the spinner animation."""
        if self.spinning:
            self.spinning = False
            if self.thread:
                self.thread.join()
            # Clear the spinner line
            sys.stdout.write("\r" + " " * 50 + "\r")
            sys.stdout.flush()

    def _spin(self):
        """Internal method to run the spinner animation."""
        i = 0
        while self.spinning:
            elapsed = time.time() - self.start_time
            if self.show_time:
                time_str = f" ({elapsed:.1f}s)"
            else:
                time_str = ""

            spinner_char = self.spinner_chars[i % len(self.spinner_chars)]
            sys.stdout.write(f"\r{spinner_char} {self.message}{time_str}")
            sys.stdout.flush()
            time.sleep(0.1)
            i += 1


def _archive_old_reports(output_dir: str) -> None:
    """Archive reports from previous days into date-based folders."""
    try:
        output_path = Path(output_dir)
        if not output_path.exists():
            return
        
        # Get today's date in the format used in filenames (YYYYMMDD)
        today = datetime.now().strftime("%Y%m%d")
        
        # Process all .md and .log files in the reports directory
        for file_path in output_path.glob("*.md"):
            if not file_path.is_file():
                continue
            
            # Extract date from filename (format: YYYYMMDD)
            # Handle both old format (query_YYYYMMDD_HHMMSS.md) and new format (query_user_id_USER_YYYYMMDD_HHMMSS.md)
            filename = file_path.name
            date_match = re.search(r'202[0-9]{5}', filename)
            
            if date_match:
                date_part = date_match.group()
                
                # Only move files that are not from today
                if date_part != today:
                    # Extract year, month, day
                    year = date_part[:4]
                    month = date_part[4:6]
                    day = date_part[6:8]
                    date_folder_name = f"{year}-{month}-{day}"
                    
                    # Create date folder if it doesn't exist
                    date_folder = output_path / date_folder_name
                    date_folder.mkdir(exist_ok=True)
                    
                    # Move file to date folder
                    destination = date_folder / filename
                    if not destination.exists():  # Avoid overwriting existing files
                        shutil.move(str(file_path), str(destination))
                        logger.info(f"Archived {filename} to {date_folder_name}/")
        
        # Also process .log files
        for file_path in output_path.glob("*.log"):
            if not file_path.is_file():
                continue
            
            # Extract date from filename (format: YYYYMMDD)
            # Handle both old format (query_YYYYMMDD_HHMMSS.log) and new format (query_user_id_USER_YYYYMMDD_HHMMSS.log)
            filename = file_path.name
            date_match = re.search(r'202[0-9]{5}', filename)
            
            if date_match:
                date_part = date_match.group()
                
                # Only move files that are not from today
                if date_part != today:
                    # Extract year, month, day
                    year = date_part[:4]
                    month = date_part[4:6]
                    day = date_part[6:8]
                    date_folder_name = f"{year}-{month}-{day}"
                    
                    # Create date folder if it doesn't exist
                    date_folder = output_path / date_folder_name
                    date_folder.mkdir(exist_ok=True)
                    
                    # Move file to date folder
                    destination = date_folder / filename
                    if not destination.exists():  # Avoid overwriting existing files
                        shutil.move(str(file_path), str(destination))
                        logger.info(f"Archived {filename} to {date_folder_name}/")
                        
    except Exception as e:
        logger.warning(f"Failed to archive old reports: {e}")


def _save_final_response_to_markdown(
    query: str,
    final_response: str,
    user_id: Optional[str] = None,
    timestamp: Optional[datetime] = None,
    output_dir: str = ".",
    filename_prefix: str = "sre_investigation",
) -> str:
    """Save final response to a markdown file."""
    if timestamp is None:
        timestamp = datetime.now()

    # Create output directory if it doesn't exist
    output_path = Path(output_dir)
    output_path.mkdir(parents=True, exist_ok=True)
    
    # Archive old reports before saving new one
    _archive_old_reports(output_dir)

    # Create filename with query and timestamp
    # Clean the query string for filename use
    clean_query = (
        query.replace(" ", "_")
        .replace("/", "_")
        .replace("\\", "_")
        .replace("?", "_")
        .replace(":", "_")
        .replace(",", "_")
        .replace(".", "_")
    )
    # Remove special characters that might cause issues
    clean_query = "".join(c for c in clean_query if c.isalnum() or c in "_-")
    # Remove leading/trailing underscores and collapse multiple underscores
    clean_query = "_".join(part for part in clean_query.split("_") if part)
    # Limit length to avoid overly long filenames (increased from 50 to 80 for better descriptiveness)
    if len(clean_query) > 80:
        clean_query = clean_query[:80]
    # Ensure we have a meaningful filename
    if not clean_query or len(clean_query) < 3:
        clean_query = "query"

    timestamp_str = timestamp.strftime("%Y%m%d_%H%M%S")
    
    # Include user_id in filename if provided
    if user_id:
        filename = f"{clean_query}_user_id_{user_id}_{timestamp_str}.md"
    else:
        filename = f"{clean_query}_{timestamp_str}.md"
    
    filepath = output_path / filename

    # Create markdown content
    markdown_content = f"""# SRE Investigation Report

**Generated:** {timestamp.strftime("%Y-%m-%d %H:%M:%S")}

**Query:** {query}

---

{final_response}

---
*Report generated by SRE Multi-Agent Assistant*
"""

    try:
        # Write to file
        with open(filepath, "w", encoding="utf-8") as f:
            f.write(markdown_content)

        logger.info(f"Final response saved to: {filepath}")
        return str(filepath)

    except Exception as e:
        logger.error(f"Failed to save final response to markdown: {e}")
        print(f"❌ Failed to save report: {e}")
        return ""


@tool
def get_current_time() -> str:
    """Get current date and time in ISO format.

    This tool provides the current timestamp which is essential for debugging
    time-sensitive issues and correlating events across different systems.

    Returns:
        str: Current datetime in ISO format (YYYY-MM-DDTHH:MM:SS)
    """
    return datetime.now().isoformat()


def _get_anthropic_api_key() -> str:
    """Get Anthropic API key from environment variables."""
    api_key = os.getenv("ANTHROPIC_API_KEY")
    if not api_key:
        raise ValueError(
            "ANTHROPIC_API_KEY environment variable is required for Anthropic provider"
        )
    return api_key


def _read_gateway_config() -> tuple[str, str]:
    """Read gateway URI from config and access token from environment."""
    try:
        # Load environment variables from sre_agent directory
        load_dotenv(Path(__file__).parent / ".env")

        # Read gateway URI from agent_config.yaml
        config_path = Path(__file__).parent / "config" / "agent_config.yaml"
        with open(config_path, "r") as f:
            config = yaml.safe_load(f)

        gateway_uri = config.get("gateway", {}).get("uri")
        if not gateway_uri:
            raise ValueError(
                "Gateway URI not found in agent_config.yaml under 'gateway.uri'"
            )

        # Read access token from environment
        access_token = os.getenv("GATEWAY_ACCESS_TOKEN")
        if not access_token:
            raise ValueError("GATEWAY_ACCESS_TOKEN environment variable is required")

        return gateway_uri.rstrip("/"), access_token
    except Exception as e:
        logger.error(f"Error reading gateway configuration: {e}")
        raise


def create_mcp_client() -> MultiServerMCPClient:
    """Create and return MultiServerMCPClient with gateway configuration."""
    gateway_uri, access_token = _read_gateway_config()

    # Configure MCP server connection
    client = MultiServerMCPClient(
        {
            "gateway": {
                "url": f"{gateway_uri}/mcp",
                "transport": "streamable_http",
                "headers": {"Authorization": f"Bearer {access_token}"},
            }
        }
    )

    return client


async def create_multi_agent_system(
    provider: str = "bedrock", checkpointer=None, force_delete_memory: bool = False, **llm_kwargs
):
    """Create multi-agent system with MCP tools."""
    logger.info(f"Creating multi-agent system with provider: {provider}")

    # Get Anthropic API key if needed
    if provider == "anthropic" and not llm_kwargs.get("api_key"):
        llm_kwargs["api_key"] = _get_anthropic_api_key()

    # Create MCP client and get tools
    mcp_tools = []
    try:
        client = create_mcp_client()
        # Add timeout for MCP tool loading to prevent hanging
        all_mcp_tools = await asyncio.wait_for(
            client.get_tools(), timeout=SREConstants.timeouts.mcp_tools_timeout_seconds
        )

        # Don't filter out x-amz-agentcore-search as it's a global tool
        mcp_tools = all_mcp_tools

        logger.info(f"Retrieved {len(mcp_tools)} tools from MCP")

        # Print tool information (only in debug mode)
        logger.info(f"MCP tools loaded: {len(mcp_tools)}")
        if should_show_debug_traces():
            print(f"\nMCP tools loaded: {len(mcp_tools)}")
            for tool in mcp_tools:
                tool_name = getattr(tool, "name", "unknown")
                tool_desc = getattr(tool, "description", "No description")
                print(f"  - {tool_name}: {tool_desc[:80]}...")
                logger.info(f"  - {tool_name}: {tool_desc[:80]}...")

    except asyncio.TimeoutError:
        logger.warning("MCP tool loading timed out after 30 seconds")
        mcp_tools = []
    except Exception as e:
        logger.warning(f"Failed to load MCP tools: {e}")
        mcp_tools = []

    # Combine local tools with MCP tools
    local_tools = [get_current_time]
    
    # Add memory tools if memory system is enabled
    memory_tools = []
    try:
        from .memory.config import _load_memory_config
        from .memory.tools import create_memory_tools
        from .memory.client import SREMemoryClient
        
        memory_config = _load_memory_config()
        if memory_config.enabled:
            logger.debug("Adding memory tools to agent tool list")
            memory_client = SREMemoryClient(
                memory_name=memory_config.memory_name,
                region=memory_config.region,
                force_delete=force_delete_memory
            )
            memory_tools = create_memory_tools(memory_client)
            logger.info(f"Added {len(memory_tools)} memory tools to agent tool list")
        else:
            logger.info("Memory system disabled - no memory tools added")
    except Exception as e:
        logger.warning(f"Failed to add memory tools: {e}")
        memory_tools = []
    
    all_tools = local_tools + mcp_tools + memory_tools

    # Debug: Show all tools being passed to agents
    logger.info(f"Total tools being passed to agents: {len(all_tools)}")
    logger.info(f"  - Local tools: {len(local_tools)}")
    logger.info(f"  - MCP tools: {len(mcp_tools)}")
    logger.info(f"  - Memory tools: {len(memory_tools)}")
    
    # Log detailed memory tool information
    if memory_tools:
        logger.info("Memory tools details:")
        for tool in memory_tools:
            logger.info(f"    Tool: {getattr(tool, 'name', 'unknown')}")
            logger.info(f"      Description: {getattr(tool, 'description', 'No description')}")
            # Log args schema details
            args_schema = getattr(tool, 'args_schema', None)
            if args_schema:
                logger.info(f"      Args schema: {args_schema.__name__}")
                # Handle both Pydantic v1 and v2
                if hasattr(args_schema, 'model_fields'):
                    # Pydantic v2
                    for field_name, field_info in args_schema.model_fields.items():
                        field_type = str(field_info.annotation)
                        field_desc = field_info.description if field_info.description else 'No description'
                        field_default = str(field_info.default) if field_info.default is not None else 'No default'
                        logger.info(f"        - {field_name}: {field_type} (description: {field_desc}, default: {field_default})")
                elif hasattr(args_schema, '__fields__'):
                    # Pydantic v1
                    for field_name, field_info in args_schema.__fields__.items():
                        field_type = str(field_info.type_)
                        field_desc = field_info.field_info.description if hasattr(field_info.field_info, 'description') else 'No description'
                        field_default = str(field_info.default) if field_info.default is not None else 'No default'
                        logger.info(f"        - {field_name}: {field_type} (description: {field_desc}, default: {field_default})")
            else:
                logger.info(f"      Args schema: No schema")
            # Log additional attributes if present
            if hasattr(tool, 'memory_client'):
                logger.info(f"      Has memory_client: Yes")
            logger.info(f"      Tool class: {tool.__class__.__name__}")
    
    logger.info("All tool names:")
    for tool in all_tools:
        tool_name = getattr(tool, "name", "unknown")
        tool_description = getattr(tool, "description", "No description")
        # Extract just the first line of description for cleaner logging
        description_first_line = tool_description.split("\n")[0].strip() if tool_description else "No description"
        logger.info(f"  - {tool_name}: {description_first_line}")

    logger.info(f"Additional local tools: {len(local_tools)}")
    if should_show_debug_traces():
        print(f"\nAdditional local tools: {len(local_tools)}")
        for tool in local_tools:
            # Extract just the first line of description
            description = (
                tool.description.split("\n")[0].strip()
                if tool.description
                else "No description"
            )
            print(f"  - {tool.name}: {description}")
            logger.info(f"  - {tool.name}: {description}")

    # Build the multi-agent graph
    graph = build_multi_agent_graph(
        tools=all_tools, llm_provider=provider, force_delete_memory=force_delete_memory, **llm_kwargs
    )

    return graph, all_tools


def _save_conversation_state(
    messages: list,
    state: Dict[str, Any],
    filename: str = SREConstants.app.conversation_state_file,
):
    """Save conversation state to a file."""
    try:
        # Convert messages to serializable format
        serializable_messages = []
        for msg in messages:
            if hasattr(msg, "model_dump"):
                serializable_messages.append(msg.model_dump())
            elif hasattr(msg, "dict"):
                serializable_messages.append(msg.dict())
            elif hasattr(msg, "content"):
                serializable_messages.append(
                    {"role": getattr(msg, "role", "unknown"), "content": msg.content}
                )
            else:
                serializable_messages.append(str(msg))

        # Convert state to serializable format
        serializable_state = {}
        if isinstance(state, dict):
            # Filter out non-serializable items
            for k, v in state.items():
                if k == "messages":
                    continue  # Already handled above
                elif isinstance(v, (str, int, float, bool, list, dict, type(None))):
                    serializable_state[k] = v
                else:
                    serializable_state[k] = str(v)

        with open(filename, "w") as f:
            json.dump(
                {
                    "messages": serializable_messages,
                    "state": serializable_state,
                    "timestamp": datetime.now().isoformat(),
                },
                f,
                indent=2,
            )
        logger.debug(f"Saved conversation state to {filename}")
    except Exception as e:
        logger.error(f"Failed to save conversation state: {e}")


def _load_conversation_state(
    filename: str = SREConstants.app.conversation_state_file,
) -> tuple[Optional[list], Optional[Dict[str, Any]]]:
    """Load conversation state from a file."""
    try:
        if Path(filename).exists():
            with open(filename, "r") as f:
                data = json.load(f)
                logger.info(f"Loaded conversation state from {filename}")
                return data.get("messages", []), data.get("state", {})
    except Exception as e:
        logger.error(f"Failed to load conversation state: {e}")
    return None, None


async def _run_interactive_session(
    provider: str,
    save_state: bool = True,
    output_dir: str = "./reports",
    save_markdown: bool = True,
    force_delete_memory: bool = False,
):
    """Run an interactive multi-turn conversation session."""
    # Buffer to store last query and response for /savereport command
    last_query = None
    last_response = None
    # Track the original query for report naming (resets after each /savereport)
    original_query = None
    # Session ID management - generates new session after /savereport or at start
    current_session_id = f"interactive-{datetime.now().strftime('%Y%m%d%H%M%S')}"
    print("\n🤖 Starting interactive multi-agent SRE assistant...")
    logger.info("🤖 Starting interactive multi-agent SRE assistant...")
    print("Commands:")
    print("  /exit or /quit - End the session")
    print("  /clear - Clear conversation history")
    print("  /save - Save conversation state")
    print("  /load - Load previous conversation state")
    print("  /savereport - Save the last query's investigation report")
    print("  /history - Show conversation history")
    print("  /agents - Show available agents")
    print("  /help - Show this help message")
    print(
        "\nNote: Investigation reports are not saved automatically in interactive mode."
    )
    print("      Use /savereport to save the last query's report when needed.")
    print("\n" + "=" * 80 + "\n")

    # Load previous conversation if exists
    saved_messages, saved_state = None, None
    if save_state:
        saved_messages, saved_state = _load_conversation_state()

    # Create multi-agent system
    graph, all_tools = await create_multi_agent_system(provider, force_delete_memory=force_delete_memory)

    # Initialize conversation state
    messages = []
    if saved_messages:
        # Convert saved messages to LangChain format
        for msg in saved_messages:
            if isinstance(msg, dict):
                if msg.get("role") == "user":
                    messages.append(HumanMessage(content=msg.get("content", "")))
                elif msg.get("role") == "assistant":
                    messages.append(AIMessage(content=msg.get("content", "")))

    while True:
        try:
            # Get user input
            user_input = input("\n👤 You: ").strip()

            # Handle commands
            if user_input.lower() in ["/exit", "/quit"]:
                print("\n👋 Goodbye!")
                if save_state and messages:
                    _save_conversation_state(messages, {})
                break

            elif user_input.lower() == "/clear":
                messages = []
                last_query = None
                last_response = None
                original_query = None
                print("✨ Conversation history and report buffer cleared.")
                continue

            elif user_input.lower() == "/save":
                _save_conversation_state(messages, {})
                print("💾 Conversation state saved.")
                continue

            elif user_input.lower() == "/load":
                loaded_messages, loaded_state = _load_conversation_state()
                if loaded_messages is not None:
                    messages = []
                    for msg in loaded_messages:
                        if isinstance(msg, dict):
                            if msg.get("role") == "user":
                                messages.append(
                                    HumanMessage(content=msg.get("content", ""))
                                )
                            elif msg.get("role") == "assistant":
                                messages.append(
                                    AIMessage(content=msg.get("content", ""))
                                )
                    print("📂 Previous conversation loaded.")
                else:
                    print("❌ No saved conversation found.")
                continue

            elif user_input.lower() == "/savereport":
                if original_query and last_response:
                    filepath = _save_final_response_to_markdown(
                        original_query,
                        last_response,
                        user_id=user_id,
                        output_dir=output_dir,
                    )
                    if filepath:
                        print(f"📄 Investigation report saved to: {filepath}")
                        # Clear the buffer after saving and reset for next investigation
                        last_query = None
                        last_response = None
                        original_query = None
                        # Generate new session ID for next conversation
                        current_session_id = f"interactive-{datetime.now().strftime('%Y%m%d%H%M%S')}"
                        logger.info(f"Generated new session ID for next conversation: {current_session_id}")
                        print("✨ New conversation session started.")
                    else:
                        print("❌ Failed to save report")
                else:
                    print(
                        "❌ No investigation report available to save. Complete a query first."
                    )
                continue

            elif user_input.lower() == "/history":
                print("\n📜 Conversation History:")
                for msg in messages:
                    if hasattr(msg, "content"):
                        role = type(msg).__name__.replace("Message", "").lower()
                        content = msg.content
                        print(
                            f"{role.upper()}: {content[:100]}..."
                            if len(content) > 100
                            else f"{role.upper()}: {content}"
                        )
                continue

            elif user_input.lower() == "/agents":
                print("\n🤝 Available Agents:")
                print("  1. Supervisor Agent - Orchestrates and routes queries")
                print(
                    "  2. Kubernetes Infrastructure Agent - K8s operations and monitoring"
                )
                print("  3. Application Logs Agent - Log analysis and searching")
                print(
                    "  4. Performance Metrics Agent - Performance and resource metrics"
                )
                print(
                    "  5. Operational Runbooks Agent - Procedures and troubleshooting guides"
                )
                continue

            elif user_input.lower() == "/help":
                print("\n🤖 SRE Multi-Agent Assistant Help")
                print("=" * 50)
                print("\nCommands:")
                print("  /exit or /quit - End the session")
                print("  /clear - Clear conversation history")
                print("  /save - Save conversation state")
                print("  /load - Load previous conversation state")
                print("  /savereport - Save the last query's investigation report")
                print("  /history - Show conversation history")
                print("  /agents - Show available agents")
                print("  /help - Show this help message")
                print("\nReport Saving:")
                print(
                    "  • Investigation reports are NOT saved automatically in interactive mode"
                )
                print("  • Use /savereport after completing a query to save its report")
                print("  • Reports are saved as markdown files with descriptive names")
                print("  • Use /save to save conversation state separately")
                print("\nTips:")
                print(
                    "  • Ask specific questions about infrastructure, logs, metrics, or procedures"
                )
                print(
                    "  • The agents will collaborate to provide comprehensive answers"
                )
                print("  • You can continue conversations and ask follow-up questions")
                continue

            if not user_input:
                continue

            # Get user_id from environment and use input as-is
            user_id = _get_user_from_env()
            cleaned_query = user_input
            
            # Track original query for report naming (only set if not already set)
            if original_query is None:
                original_query = cleaned_query  # Use cleaned query for reports

            # Process with multi-agent system
            print("\n🤖 Multi-Agent System: Processing...\n")
            logger.info("🤖 Multi-Agent System: Processing...")

            # Add user message with cleaned query
            messages.append(HumanMessage(content=cleaned_query))

            # Create initial state
            initial_state: AgentState = {
                "messages": messages,
                "next": "supervisor",
                "agent_results": {},
                "current_query": cleaned_query,
                "metadata": {},
                "requires_collaboration": False,
                "agents_invoked": [],
                "final_response": None,
                "auto_approve_plan": False,  # Default to False for interactive mode
                "user_id": user_id,  # Add extracted user_id
                "session_id": current_session_id,  # Add session ID for conversation tracking
            }

            # Stream the graph execution
            try:
                # Start initial spinner for supervisor
                spinner = Spinner("🧭 Supervisor analyzing query")
                spinner.start()

                # Stream with timeout protection
                timeout_seconds = SREConstants.timeouts.graph_execution_timeout_seconds
                start_time = asyncio.get_event_loop().time()

                async for event in graph.astream(initial_state):
                    # Check for timeout
                    elapsed = asyncio.get_event_loop().time() - start_time
                    if elapsed > timeout_seconds:
                        raise asyncio.TimeoutError(
                            f"Graph execution exceeded {timeout_seconds} seconds"
                        )
                    # Stop spinner when we get an event
                    if spinner:
                        spinner.stop()
                        spinner = None

                    # Print progress updates
                    for node_name, node_output in event.items():
                        if node_name == "supervisor":
                            next_agent = node_output.get("next", "unknown")
                            metadata = node_output.get("metadata", {})
                            reasoning = metadata.get("routing_reasoning", "")

                            # Display investigation plan only once when first created
                            if metadata.get("plan_pending_approval"):
                                plan_text = metadata.get("plan_text", "")
                                if plan_text:
                                    print(f"\n📋 {plan_text}")
                                    logger.info(f"📋 {plan_text}")
                            elif metadata.get("show_plan") and not metadata.get(
                                "plan_shown"
                            ):
                                plan_text = metadata.get("plan_text", "")
                                if plan_text:
                                    print(f"\n📋 {plan_text}")
                                    logger.info(f"📋 {plan_text}")
                                # Mark plan as shown to avoid repetition
                                metadata["plan_shown"] = True

                            if next_agent != "FINISH":
                                print(f"🧭 Supervisor: Routing to {next_agent}")
                                logger.info(f"🧭 Supervisor: Routing to {next_agent}")
                                if reasoning:
                                    print(f"   Reasoning: {reasoning}")
                                    logger.info(f"   Reasoning: {reasoning}")
                                # Start spinner for next agent
                                agent_display = next_agent.replace("_", " ").title()
                                spinner = Spinner(f"🤖 {agent_display} thinking")
                                spinner.start()
                            elif metadata.get("plan_pending_approval"):
                                print("🧭 Supervisor: Plan created, awaiting approval")

                        elif node_name in [
                            "kubernetes_agent",
                            "logs_agent",
                            "metrics_agent",
                            "runbooks_agent",
                        ]:
                            agent_name = node_name.replace("_agent", "").title()
                            print(f"\n🔧 {agent_name} Agent:")
                            logger.info(f"🔧 {agent_name} Agent:")

                            # Extract and display tool traces from metadata
                            metadata = node_output.get("metadata", {})
                            # Look for traces using various possible key formats
                            agent_messages = []
                            for key, value in metadata.items():
                                if "_trace" in key and isinstance(value, list):
                                    agent_messages = value
                                    break

                            # Show debug info about trace messages found (only in debug mode)
                            if should_show_debug_traces():
                                print(
                                    f"   🔍 DEBUG: agent_messages = {len(agent_messages) if agent_messages else 0}"
                                )
                            if agent_messages and should_show_debug_traces():
                                print(
                                    f"   📋 Found {len(agent_messages)} trace messages:"
                                )
                                for i, msg in enumerate(agent_messages):
                                    msg_type = type(msg).__name__
                                    if hasattr(msg, "content"):
                                        content_preview = str(
                                            msg.content
                                        )  # Show full content
                                    else:
                                        content_preview = "No content"
                                    print(f"      {i+1}. {msg_type}: {content_preview}")
                                    if hasattr(msg, "tool_calls") and msg.tool_calls:
                                        print(
                                            f"         Tool calls: {len(msg.tool_calls)}"
                                        )
                                    if hasattr(msg, "tool_call_id"):
                                        print(
                                            f"         Tool response for: {getattr(msg, 'tool_call_id', 'unknown')}"
                                        )
                            elif should_show_debug_traces():
                                print("   ⚠️  No trace messages found in metadata")
                                logger.info("   ⚠️  No trace messages found in metadata")

                            # Display tool calls and results like in langgraph_agent.py (only in debug mode)
                            if should_show_debug_traces():
                                for msg in agent_messages:
                                    if hasattr(msg, "tool_calls") and msg.tool_calls:
                                        print("   📞 Calling tools:")
                                        logger.info("   📞 Calling tools:")
                                        for tc in msg.tool_calls:
                                            tool_name = tc.get("name", "unknown")
                                            tool_args = tc.get("args", {})
                                            tool_id = tc.get("id", "unknown")
                                            print(f"      {tool_name}(")
                                            logger.info(f"      {tool_name}(")
                                            if tool_args:
                                                for (
                                                    arg_name,
                                                    arg_value,
                                                ) in tool_args.items():
                                                    # Show full values
                                                    value_str = repr(arg_value)
                                                    print(
                                                        f"        {arg_name}={value_str}"
                                                    )
                                                    logger.info(
                                                        f"        {arg_name}={value_str}"
                                                    )
                                            print(f"      ) [id: {tool_id}]")
                                            logger.info(f"      ) [id: {tool_id}]")

                                    elif hasattr(msg, "tool_call_id"):
                                        # This is a tool response
                                        tool_name = getattr(msg, "name", "unknown_tool")
                                        tool_call_id = getattr(
                                            msg, "tool_call_id", "unknown"
                                        )
                                        result_content = msg.content

                                        print(
                                            f"   🛠️  {tool_name} [id: {tool_call_id}]:"
                                        )
                                        if isinstance(result_content, str):
                                            try:
                                                parsed_result = json.loads(
                                                    result_content
                                                )
                                                # Pretty print full output
                                                formatted = json.dumps(
                                                    parsed_result, indent=2
                                                )
                                                lines = formatted.split("\n")
                                                for line in lines:
                                                    print(f"      {line}")
                                            except:
                                                # Not JSON, print full string
                                                lines = result_content.split("\n")
                                                for line in lines:
                                                    print(f"      {line}")

                            # Show agent's full final response
                            agent_results = node_output.get("agent_results", {})
                            for agent_key, result in agent_results.items():
                                if (
                                    agent_key in node_name
                                    or node_name.replace("_agent", "")
                                    in agent_key.lower()
                                ):
                                    if result:
                                        print("   💡 Full Response:")
                                        logger.info("   💡 Full Response:")
                                        print(f"      {result}")
                                        logger.info(f"      {result}")

                        elif node_name == "aggregate":
                            final_response = node_output.get("final_response", "")
                            if final_response:
                                print(f"\n💬 Final Response:\n{final_response}")
                                logger.info(f"💬 Final Response: {final_response}")
                                # Add assistant message to history
                                messages.append(AIMessage(content=final_response))
                                # Store for /savereport command instead of auto-saving
                                if save_markdown:
                                    last_query = user_input
                                    last_response = final_response
                                    print(
                                        "\n💡 Use /savereport to save this investigation report."
                                    )

            except asyncio.TimeoutError:
                if spinner:
                    spinner.stop()
                print(
                    "\n❌ Error: Investigation timed out after 10 minutes. The system may be stuck."
                )
                print(
                    "💡 Tip: Try rephrasing your question or breaking it into smaller parts."
                )
                logger.error("Graph execution timed out after 600 seconds")
            except GraphRecursionError:
                if spinner:
                    spinner.stop()
                print(
                    "\n❌ Error: Maximum recursion limit reached. The agents may be stuck in a loop."
                )
                print("💡 Tip: Try rephrasing your question or being more specific.")
            except Exception as e:
                if spinner:
                    spinner.stop()
                logger.error(f"Error in multi-agent execution: {e}")
                print(f"\n❌ Error: {e}")
            finally:
                # Always clean up spinner
                if spinner:
                    spinner.stop()

            # Auto-save after each turn if enabled
            if save_state:
                _save_conversation_state(messages, {})

        except KeyboardInterrupt:
            print("\n\n⚠️  Interrupted. Type /exit to quit.")
            continue
        except Exception as e:
            logger.error(f"Error in conversation: {e}")
            print(f"\n❌ Error: {e}")


async def main():
    """Main function for control flow."""
    parser = argparse.ArgumentParser(
        description="Multi-agent SRE assistant with specialized agents"
    )
    parser.add_argument(
        "--provider",
        choices=["bedrock", "anthropic"],
        default="bedrock",
        help="Model provider to use (default: bedrock)",
    )
    parser.add_argument(
        "--debug",
        action="store_true",
        help="Enable debug logging and trace output",
    )
    parser.add_argument(
        "--prompt",
        help="Single prompt to send to the multi-agent system (if not provided, starts interactive mode)",
    )
    parser.add_argument(
        "--interactive",
        "-i",
        action="store_true",
        help="Start interactive multi-turn conversation mode",
    )
    parser.add_argument(
        "--no-save",
        action="store_true",
        help="Disable automatic conversation state saving in interactive mode",
    )
    parser.add_argument(
        "--output-dir",
        default=SREConstants.app.default_output_dir,
        help=f"Directory to save investigation reports (default: {SREConstants.app.default_output_dir})",
    )
    parser.add_argument(
        "--no-markdown",
        action="store_true",
        help="Disable saving final responses to markdown files",
    )
    parser.add_argument(
        "--force-delete-memory",
        action="store_true",
        help="Force delete and recreate the memory system (WARNING: This will delete all saved memories)",
    )

    args = parser.parse_args()

    # Configure logging based on debug flag
    debug_enabled = configure_logging(args.debug)

    # Set environment variable so other modules can check debug status
    os.environ["DEBUG"] = "true" if debug_enabled else "false"

    logger.info(f"Starting multi-agent system with provider: {args.provider}")
    if debug_enabled:
        logger.info("Debug logging enabled")

    try:
        logger.info(f"🚀 Starting SRE Agent with provider: {args.provider}")

        # Interactive mode
        if args.interactive or not args.prompt:
            await _run_interactive_session(
                provider=args.provider,
                save_state=not args.no_save,
                output_dir=args.output_dir,
                save_markdown=not args.no_markdown,
                force_delete_memory=args.force_delete_memory,
            )
        # Single prompt mode
        else:
<<<<<<< HEAD
            graph, all_tools = await create_multi_agent_system(args.provider, force_delete_memory=args.force_delete_memory)
            logger.info("Multi-agent system created successfully")
=======
            try:
                graph, all_tools = await create_multi_agent_system(args.provider)
                logger.info("Multi-agent system created successfully")
            except Exception as e:
                from .llm_utils import (
                    LLMAuthenticationError,
                    LLMAccessError,
                    LLMProviderError,
                )

                if isinstance(
                    e, (LLMAuthenticationError, LLMAccessError, LLMProviderError)
                ):
                    print(f"\n❌ {type(e).__name__}:")
                    print(str(e))
                    print(f"\n💡 Quick fix: Try running with the other provider:")
                    other_provider = (
                        "anthropic" if args.provider == "bedrock" else "bedrock"
                    )
                    print(
                        f'   sre-agent --provider {other_provider} --prompt "your query"'
                    )
                    return
                else:
                    raise
>>>>>>> 82c65d62

            # Get user_id from environment and use prompt as-is
            user_id = _get_user_from_env()
            cleaned_query = args.prompt

            # Generate session ID for this prompt-mode conversation
            prompt_session_id = f"prompt-{datetime.now().strftime('%Y%m%d%H%M%S')}"
            logger.info(f"Generated session ID for prompt mode: {prompt_session_id}, user_id: {user_id}")

            # Create initial state
            initial_state: AgentState = {
                "messages": [HumanMessage(content=cleaned_query)],
                "next": "supervisor",
                "agent_results": {},
                "current_query": cleaned_query,
                "metadata": {},
                "requires_collaboration": False,
                "agents_invoked": [],
                "final_response": None,
                "auto_approve_plan": True,  # Auto-approve plans in prompt mode
                "user_id": user_id,  # Add extracted user_id
                "session_id": prompt_session_id,  # Add session ID for conversation tracking
            }

            print("🤖 Multi-Agent System:\n")

            # Execute the graph
            # Start initial spinner for supervisor
            spinner = Spinner("🧭 Supervisor analyzing query")
            spinner.start()

            try:
                # Stream with timeout protection
                timeout_seconds = SREConstants.timeouts.graph_execution_timeout_seconds
                start_time = asyncio.get_event_loop().time()

                async for event in graph.astream(initial_state):
                    # Check for timeout
                    elapsed = asyncio.get_event_loop().time() - start_time
                    if elapsed > timeout_seconds:
                        raise asyncio.TimeoutError(
                            f"Graph execution exceeded {timeout_seconds} seconds"
                        )
                    # Stop spinner when we get an event
                    if spinner:
                        spinner.stop()
                        spinner = None

                    for node_name, node_output in event.items():
                        if node_name == "supervisor":
                            next_agent = node_output.get("next", "unknown")
                            metadata = node_output.get("metadata", {})
                            reasoning = metadata.get("routing_reasoning", "")

                            # Display investigation plan only once when first created
                            if metadata.get("plan_pending_approval"):
                                plan_text = metadata.get("plan_text", "")
                                if plan_text:
                                    print(f"\n📋 {plan_text}")
                                    logger.info(f"📋 {plan_text}")
                            elif metadata.get("show_plan") and not metadata.get(
                                "plan_shown"
                            ):
                                plan_text = metadata.get("plan_text", "")
                                if plan_text:
                                    print(f"\n📋 {plan_text}")
                                    logger.info(f"📋 {plan_text}")
                                # Mark plan as shown to avoid repetition
                                metadata["plan_shown"] = True

                            if next_agent != "FINISH":
                                print(f"🧭 Supervisor: Routing to {next_agent}")
                                logger.info(f"🧭 Supervisor: Routing to {next_agent}")
                                if reasoning:
                                    print(f"   Reasoning: {reasoning}")
                                    logger.info(f"   Reasoning: {reasoning}")
                                # Start spinner for next agent
                                agent_display = next_agent.replace("_", " ").title()
                                spinner = Spinner(f"🤖 {agent_display} thinking")
                                spinner.start()
                            elif metadata.get("plan_pending_approval"):
                                print("🧭 Supervisor: Plan created, awaiting approval")

                        elif node_name in [
                            "kubernetes_agent",
                            "logs_agent",
                            "metrics_agent",
                            "runbooks_agent",
                        ]:
                            agent_name = node_name.replace("_agent", "").title()
                            print(f"\n🔧 {agent_name} Agent:")
                            logger.info(f"🔧 {agent_name} Agent:")

                            # Extract and display tool traces from metadata
                            metadata = node_output.get("metadata", {})
                            # Look for traces using various possible key formats
                            agent_messages = []
                            for key, value in metadata.items():
                                if "_trace" in key and isinstance(value, list):
                                    agent_messages = value
                                    break

                            # Show debug info about trace messages found (only in debug mode)
                            if should_show_debug_traces():
                                print(
                                    f"   🔍 DEBUG: agent_messages = {len(agent_messages) if agent_messages else 0}"
                                )
                            if agent_messages and should_show_debug_traces():
                                print(
                                    f"   📋 Found {len(agent_messages)} trace messages:"
                                )
                                for i, msg in enumerate(agent_messages):
                                    msg_type = type(msg).__name__
                                    if hasattr(msg, "content"):
                                        content_preview = str(
                                            msg.content
                                        )  # Show full content
                                    else:
                                        content_preview = "No content"
                                    print(f"      {i+1}. {msg_type}: {content_preview}")
                                    if hasattr(msg, "tool_calls") and msg.tool_calls:
                                        print(
                                            f"         Tool calls: {len(msg.tool_calls)}"
                                        )
                                    if hasattr(msg, "tool_call_id"):
                                        print(
                                            f"         Tool response for: {getattr(msg, 'tool_call_id', 'unknown')}"
                                        )
                            elif should_show_debug_traces():
                                print("   ⚠️  No trace messages found in metadata")
                                logger.info("   ⚠️  No trace messages found in metadata")

                            # Display tool calls and results like in langgraph_agent.py (only in debug mode)
                            if should_show_debug_traces():
                                for msg in agent_messages:
                                    if hasattr(msg, "tool_calls") and msg.tool_calls:
                                        print("   📞 Calling tools:")
                                        logger.info("   📞 Calling tools:")
                                        for tc in msg.tool_calls:
                                            tool_name = tc.get("name", "unknown")
                                            tool_args = tc.get("args", {})
                                            tool_id = tc.get("id", "unknown")
                                            print(f"      {tool_name}(")
                                            logger.info(f"      {tool_name}(")
                                            if tool_args:
                                                for (
                                                    arg_name,
                                                    arg_value,
                                                ) in tool_args.items():
                                                    # Show full values
                                                    value_str = repr(arg_value)
                                                    print(
                                                        f"        {arg_name}={value_str}"
                                                    )
                                                    logger.info(
                                                        f"        {arg_name}={value_str}"
                                                    )
                                            print(f"      ) [id: {tool_id}]")
                                            logger.info(f"      ) [id: {tool_id}]")

                                    elif hasattr(msg, "tool_call_id"):
                                        # This is a tool response
                                        tool_name = getattr(msg, "name", "unknown_tool")
                                        tool_call_id = getattr(
                                            msg, "tool_call_id", "unknown"
                                        )
                                        result_content = msg.content

                                        print(
                                            f"   🛠️  {tool_name} [id: {tool_call_id}]:"
                                        )
                                        if isinstance(result_content, str):
                                            try:
                                                parsed_result = json.loads(
                                                    result_content
                                                )
                                                # Pretty print full output
                                                formatted = json.dumps(
                                                    parsed_result, indent=2
                                                )
                                                lines = formatted.split("\n")
                                                for line in lines:
                                                    print(f"      {line}")
                                            except:
                                                # Not JSON, print full string
                                                lines = result_content.split("\n")
                                                for line in lines:
                                                    print(f"      {line}")

                            # Show agent's full final response
                            agent_results = node_output.get("agent_results", {})
                            for agent_key, result in agent_results.items():
                                if (
                                    agent_key in node_name
                                    or node_name.replace("_agent", "")
                                    in agent_key.lower()
                                ):
                                    if result:
                                        print("   💡 Full Response:")
                                        logger.info("   💡 Full Response:")
                                        print(f"      {result}")
                                        logger.info(f"      {result}")

                        elif node_name == "aggregate":
                            final_response = node_output.get("final_response", "")
                            if final_response:
                                print(f"\n💬 Final Response:\n{final_response}")
                                logger.info(f"💬 Final Response: {final_response}")
                                # Save final response to markdown file (auto-save in single query mode)
                                if not args.no_markdown:
                                    _save_final_response_to_markdown(
                                        args.prompt,
                                        final_response,
                                        user_id=user_id,
                                        output_dir=args.output_dir,
                                    )
            except asyncio.TimeoutError:
                if spinner:
                    spinner.stop()
                print(
                    "\n❌ Error: Investigation timed out after 10 minutes. The system may be stuck."
                )
                print(
                    "💡 Tip: Try rephrasing your question or breaking it into smaller parts."
                )
                logger.error("Graph execution timed out after 600 seconds")
            finally:
                # Always clean up spinner
                if spinner:
                    spinner.stop()

    except Exception as e:
        logger.error(f"Error in multi-agent system: {e}")
        raise


if __name__ == "__main__":
    asyncio.run(main())<|MERGE_RESOLUTION|>--- conflicted
+++ resolved
@@ -1069,12 +1069,8 @@
             )
         # Single prompt mode
         else:
-<<<<<<< HEAD
-            graph, all_tools = await create_multi_agent_system(args.provider, force_delete_memory=args.force_delete_memory)
-            logger.info("Multi-agent system created successfully")
-=======
             try:
-                graph, all_tools = await create_multi_agent_system(args.provider)
+                graph, all_tools = await create_multi_agent_system(args.provider, force_delete_memory=args.force_delete_memory)
                 logger.info("Multi-agent system created successfully")
             except Exception as e:
                 from .llm_utils import (
@@ -1098,7 +1094,6 @@
                     return
                 else:
                     raise
->>>>>>> 82c65d62
 
             # Get user_id from environment and use prompt as-is
             user_id = _get_user_from_env()
