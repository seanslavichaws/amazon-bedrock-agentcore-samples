--- conflicted
+++ resolved
@@ -196,11 +196,8 @@
 class SupervisorAgent:
     """Supervisor agent that orchestrates other agents with memory capabilities."""
 
-<<<<<<< HEAD
-    def __init__(self, llm_provider: str = "anthropic", force_delete_memory: bool = False, **llm_kwargs):
-=======
-    def __init__(self, llm_provider: str = "bedrock", **llm_kwargs):
->>>>>>> 82c65d62
+    def __init__(self, llm_provider: str = "bedrock", force_delete_memory: bool = False, **llm_kwargs):
+
         self.llm_provider = llm_provider
         self.llm = self._create_llm(**llm_kwargs)
         self.system_prompt = _read_supervisor_prompt()
